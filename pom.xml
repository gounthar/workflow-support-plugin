--- conflicted
+++ resolved
@@ -28,11 +28,7 @@
     <parent>
         <groupId>org.jenkins-ci.plugins</groupId>
         <artifactId>plugin</artifactId>
-<<<<<<< HEAD
-        <version>3.43</version>
-=======
         <version>3.42</version>
->>>>>>> 261e3109
         <relativePath />
     </parent>
     <groupId>org.jenkins-ci.plugins.workflow</groupId>
