<?xml version="1.0" encoding="UTF-8"?>
<!--
  ~ The MIT License
  ~
  ~ Copyright (c) 2013-2014, CloudBees, Inc.
  ~
  ~ Permission is hereby granted, free of charge, to any person obtaining a copy
  ~ of this software and associated documentation files (the "Software"), to deal
  ~ in the Software without restriction, including without limitation the rights
  ~ to use, copy, modify, merge, publish, distribute, sublicense, and/or sell
  ~ copies of the Software, and to permit persons to whom the Software is
  ~ furnished to do so, subject to the following conditions:
  ~
  ~ The above copyright notice and this permission notice shall be included in
  ~ all copies or substantial portions of the Software.
  ~
  ~ THE SOFTWARE IS PROVIDED "AS IS", WITHOUT WARRANTY OF ANY KIND, EXPRESS OR
  ~ IMPLIED, INCLUDING BUT NOT LIMITED TO THE WARRANTIES OF MERCHANTABILITY,
  ~ FITNESS FOR A PARTICULAR PURPOSE AND NONINFRINGEMENT. IN NO EVENT SHALL THE
  ~ AUTHORS OR COPYRIGHT HOLDERS BE LIABLE FOR ANY CLAIM, DAMAGES OR OTHER
  ~ LIABILITY, WHETHER IN AN ACTION OF CONTRACT, TORT OR OTHERWISE, ARISING FROM,
  ~ OUT OF OR IN CONNECTION WITH THE SOFTWARE OR THE USE OR OTHER DEALINGS IN
  ~ THE SOFTWARE.
  -->

<project xmlns="http://maven.apache.org/POM/4.0.0" xmlns:xsi="http://www.w3.org/2001/XMLSchema-instance" xsi:schemaLocation="http://maven.apache.org/POM/4.0.0 http://maven.apache.org/xsd/maven-4.0.0.xsd">
    <modelVersion>4.0.0</modelVersion>
    <parent>
        <groupId>org.jenkins-ci.plugins</groupId>
        <artifactId>plugin</artifactId>
<<<<<<< HEAD
        <version>2.35</version>
=======
        <version>3.2</version>
>>>>>>> 5ea4e137
        <relativePath />
    </parent>
    <groupId>org.jenkins-ci.plugins.workflow</groupId>
    <artifactId>workflow-support</artifactId>
    <version>2.17-durability-v4-SNAPSHOT</version>  <!-- Temp version to isolate work, remove before merge -->
    <packaging>hpi</packaging>
    <name>Pipeline: Supporting APIs</name>
    <url>https://wiki.jenkins.io/display/JENKINS/Pipeline+Supporting+APIs+Plugin</url>
    <licenses>
        <license>
            <name>MIT License</name>
            <url>https://opensource.org/licenses/MIT</url>
        </license>
    </licenses>
    <scm>
        <connection>scm:git:git://github.com/jenkinsci/${project.artifactId}-plugin.git</connection>
        <developerConnection>scm:git:git@github.com:jenkinsci/${project.artifactId}-plugin.git</developerConnection>
        <url>https://github.com/jenkinsci/${project.artifactId}-plugin</url>
      <tag>HEAD</tag>
  </scm>
    <repositories>
        <repository>
            <id>repo.jenkins-ci.org</id>
            <url>https://repo.jenkins-ci.org/public/</url>
        </repository>
    </repositories>
    <pluginRepositories>
        <pluginRepository>
            <id>repo.jenkins-ci.org</id>
            <url>https://repo.jenkins-ci.org/public/</url>
        </pluginRepository>
    </pluginRepositories>
    <properties>
<<<<<<< HEAD
        <jenkins.version>2.60.3</jenkins.version>
=======
        <jenkins.version>2.60.2</jenkins.version>
>>>>>>> 5ea4e137
        <java.level>8</java.level>
        <no-test-jar>false</no-test-jar>
        <git-plugin.version>3.0.5</git-plugin.version>
        <workflow-scm-step-plugin.version>2.4</workflow-scm-step-plugin.version>
        <workflow-step-api-plugin.version>2.13</workflow-step-api-plugin.version>
    </properties>
    <dependencies>
        <dependency>
            <groupId>org.jenkins-ci.plugins.workflow</groupId>
            <artifactId>workflow-step-api</artifactId>
            <version>${workflow-step-api-plugin.version}</version>
        </dependency>
        <dependency>
            <groupId>org.jenkins-ci.plugins.workflow</groupId>
            <artifactId>workflow-api</artifactId>
            <!-- Temp version until https://github.com/jenkinsci/workflow-api-plugin/pull/55 gets released -->
            <version>2.25-durability-v4-20171220.174016-1</version>
        </dependency>
        <dependency>
            <groupId>org.jenkins-ci.plugins</groupId>
            <artifactId>scm-api</artifactId>
            <version>2.0.8</version>
        </dependency>
        <dependency>
            <groupId>org.jenkins-ci.plugins</groupId>
            <artifactId>script-security</artifactId>
            <version>1.27</version>
        </dependency>
        <dependency>
            <groupId>org.jboss.marshalling</groupId>
            <artifactId>jboss-marshalling-river</artifactId>
            <version>1.4.12.jenkins-3</version> <!-- https://github.com/jglick/jboss-marshalling/compare/1.4.12.Final...1.4.12.jenkins-3 -->
        </dependency>
        <dependency>
            <groupId>org.jenkins-ci.plugins.workflow</groupId>
            <artifactId>workflow-step-api</artifactId>
            <version>${workflow-step-api-plugin.version}</version>
            <classifier>tests</classifier>
            <scope>test</scope>
        </dependency>
        <dependency>
            <groupId>org.mockito</groupId>
            <artifactId>mockito-core</artifactId>
            <version>1.9.5</version>
            <scope>test</scope>
            <exclusions>
                <exclusion>
                    <groupId>org.hamcrest</groupId>
                    <artifactId>hamcrest-core</artifactId>
                </exclusion>
            </exclusions>
        </dependency>
        <dependency>
            <groupId>org.jenkins-ci.plugins</groupId>
            <artifactId>structs</artifactId>
            <version>1.10</version>
            <scope>test</scope>
        </dependency>
        <dependency>
            <groupId>org.jenkins-ci.plugins.workflow</groupId>
            <artifactId>workflow-cps</artifactId>
            <version>2.33</version>
            <scope>test</scope>
        </dependency>
        <dependency>
            <groupId>org.jenkins-ci.plugins.workflow</groupId>
            <artifactId>workflow-scm-step</artifactId>
            <version>${workflow-scm-step-plugin.version}</version>
            <scope>test</scope>
        </dependency>
        <dependency>
            <groupId>org.jenkins-ci.plugins.workflow</groupId>
            <artifactId>workflow-durable-task-step</artifactId>
            <version>2.9</version>
            <scope>test</scope>
        </dependency>
        <dependency>
            <groupId>org.jenkins-ci.plugins.workflow</groupId>
            <artifactId>workflow-job</artifactId>
            <version>2.12.2</version>
            <scope>test</scope>
        </dependency>
        <dependency>
            <groupId>org.jenkins-ci.plugins.workflow</groupId>
            <artifactId>workflow-basic-steps</artifactId>
            <version>2.4</version>
            <scope>test</scope>
        </dependency>
        <dependency>
            <groupId>org.jenkins-ci.plugins</groupId>
            <artifactId>git</artifactId>
            <version>${git-plugin.version}</version>
            <scope>test</scope>
            <exclusions>
                <exclusion>
                    <groupId>commons-codec</groupId>
                    <artifactId>commons-codec</artifactId>
                </exclusion>
            </exclusions>
        </dependency>
        <dependency>
            <groupId>org.jenkins-ci.plugins</groupId>
            <artifactId>git</artifactId>
            <version>${git-plugin.version}</version>
            <classifier>tests</classifier>
            <scope>test</scope>
        </dependency>
        <dependency>
            <groupId>org.jenkins-ci.plugins.workflow</groupId>
            <artifactId>workflow-scm-step</artifactId>
            <version>${workflow-scm-step-plugin.version}</version>
            <classifier>tests</classifier>
            <scope>test</scope>
        </dependency>
        <dependency>
            <groupId>org.jenkins-ci.plugins</groupId>
            <artifactId>mailer</artifactId>
            <version>1.19</version>
            <scope>test</scope>
        </dependency>
        <dependency>
            <groupId>org.jenkins-ci.plugins</groupId>
            <artifactId>junit</artifactId>
            <version>1.20</version>
            <scope>test</scope>
        </dependency>
        <dependency>
            <groupId>org.jenkins-ci.plugins</groupId>
            <artifactId>pipeline-build-step</artifactId>
            <version>2.5</version>
            <scope>test</scope>
        </dependency>
    </dependencies>
</project><|MERGE_RESOLUTION|>--- conflicted
+++ resolved
@@ -28,11 +28,7 @@
     <parent>
         <groupId>org.jenkins-ci.plugins</groupId>
         <artifactId>plugin</artifactId>
-<<<<<<< HEAD
-        <version>2.35</version>
-=======
         <version>3.2</version>
->>>>>>> 5ea4e137
         <relativePath />
     </parent>
     <groupId>org.jenkins-ci.plugins.workflow</groupId>
@@ -66,11 +62,7 @@
         </pluginRepository>
     </pluginRepositories>
     <properties>
-<<<<<<< HEAD
         <jenkins.version>2.60.3</jenkins.version>
-=======
-        <jenkins.version>2.60.2</jenkins.version>
->>>>>>> 5ea4e137
         <java.level>8</java.level>
         <no-test-jar>false</no-test-jar>
         <git-plugin.version>3.0.5</git-plugin.version>
